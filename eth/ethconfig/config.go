--- conflicted
+++ resolved
@@ -164,7 +164,6 @@
 	// send-transaction variants. The unit is ether.
 	RPCTxFeeCap float64
 
-<<<<<<< HEAD
 	// Checkpoint is a hardcoded checkpoint which can be nil.
 	Checkpoint *params.TrustedCheckpoint `toml:",omitempty"`
 
@@ -177,10 +176,6 @@
 	// NodeKit WS Host and Port
 	NodeKitWSHost  string `toml:",omitempty"`
 	NodeKitChainId string `toml:",omitempty"`
-=======
-	// OverrideCancun (TODO: remove after the fork)
-	OverrideCancun *uint64 `toml:",omitempty"`
->>>>>>> d40a255e
 }
 
 // CreateConsensusEngine creates a consensus engine for the given chain config.
