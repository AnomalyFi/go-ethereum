// Copyright 2023 The go-ethereum Authors
// This file is part of the go-ethereum library.
//
// The go-ethereum library is free software: you can redistribute it and/or modify
// it under the terms of the GNU Lesser General Public License as published by
// the Free Software Foundation, either version 3 of the License, or
// (at your option) any later version.
//
// The go-ethereum library is distributed in the hope that it will be useful,
// but WITHOUT ANY WARRANTY; without even the implied warranty of
// MERCHANTABILITY or FITNESS FOR A PARTICULAR PURPOSE. See the
// GNU Lesser General Public License for more details.
//
// You should have received a copy of the GNU Lesser General Public License
// along with the go-ethereum library. If not, see <http://www.gnu.org/licenses/>.

package txpool

import (
	"errors"
	"math/big"

	"github.com/ethereum/go-ethereum/common"
	"github.com/ethereum/go-ethereum/core"
	"github.com/ethereum/go-ethereum/core/types"
	"github.com/ethereum/go-ethereum/event"
)

// TxStatus is the current status of a transaction as seen by the pool.
type TxStatus uint

const (
	TxStatusUnknown TxStatus = iota
	TxStatusQueued
	TxStatusPending
	TxStatusIncluded
)

// BlockChain defines the minimal set of methods needed to back a tx pool with
// a chain. Exists to allow mocking the live chain out of tests.
type BlockChain interface {
	// CurrentBlock returns the current head of the chain.
	CurrentBlock() *types.Header

	// SubscribeChainHeadEvent subscribes to new blocks being added to the chain.
	SubscribeChainHeadEvent(ch chan<- core.ChainHeadEvent) event.Subscription
}

// TxPool is an aggregator for various transaction specific pools, collectively
// tracking all the transactions deemed interesting by the node. Transactions
// enter the pool when they are received from the network or submitted locally.
// They exit the pool when they are included in the blockchain or evicted due to
// resource constraints.
type TxPool struct {
<<<<<<< HEAD
	config      Config
	chainconfig *params.ChainConfig
	chain       blockChain
	gasPrice    *big.Int
	txFeed      event.Feed
	scope       event.SubscriptionScope
	signer      types.Signer
	mu          sync.RWMutex

	istanbul bool // Fork indicator whether we are in the istanbul stage.
	eip2718  bool // Fork indicator whether we are using EIP-2718 type transactions.
	eip1559  bool // Fork indicator whether we are using EIP-1559 type transactions.
	shanghai bool // Fork indicator whether we are in the Shanghai stage.

	currentState  *state.StateDB // Current state in the blockchain head
	pendingNonces *noncer        // Pending state tracking virtual nonces
	currentMaxGas uint64         // Current gas limit for transaction caps

	nodekit  *nodekitOrdered
	locals  *accountSet // Set of local transaction to exempt from eviction rules
	journal *journal    // Journal of local transaction to back up to disk

	pending map[common.Address]*list     // All currently processable transactions
	queue   map[common.Address]*list     // Queued but non-processable transactions
	beats   map[common.Address]time.Time // Last heartbeat from each known account
	all     *lookup                      // All transactions to allow lookups
	priced  *pricedList                  // All transactions sorted by price

	chainHeadCh     chan core.ChainHeadEvent
	chainHeadSub    event.Subscription
	reqResetCh      chan *txpoolResetRequest
	reqPromoteCh    chan *accountSet
	queueTxEventCh  chan *types.Transaction
	reorgDoneCh     chan chan struct{}
	reorgShutdownCh chan struct{}  // requests shutdown of scheduleReorgLoop
	wg              sync.WaitGroup // tracks loop, scheduleReorgLoop
	initDoneCh      chan struct{}  // is closed once the pool is initialized (for tests)

	changesSinceReorg int // A counter for how many drops we've performed in-between reorg.
}

type txpoolResetRequest struct {
	oldHead, newHead *types.Header
=======
	subpools []SubPool               // List of subpools for specialized transaction handling
	subs     event.SubscriptionScope // Subscription scope to unscubscribe all on shutdown
	quit     chan chan error         // Quit channel to tear down the head updater
>>>>>>> d40a255e
}

// New creates a new transaction pool to gather, sort and filter inbound
// transactions from the network.
func New(gasTip *big.Int, chain BlockChain, subpools []SubPool) (*TxPool, error) {
	// Retrieve the current head so that all subpools and this main coordinator
	// pool will have the same starting state, even if the chain moves forward
	// during initialization.
	head := chain.CurrentBlock()

	pool := &TxPool{
		subpools: subpools,
		quit:     make(chan chan error),
	}
	for i, subpool := range subpools {
		if err := subpool.Init(gasTip, head); err != nil {
			for j := i - 1; j >= 0; j-- {
				subpools[j].Close()
			}
			return nil, err
		}
	}
	go pool.loop(head, chain)
	return pool, nil
}

// Close terminates the transaction pool and all its subpools.
func (p *TxPool) Close() error {
	var errs []error

	// Terminate the reset loop and wait for it to finish
	errc := make(chan error)
	p.quit <- errc
	errs = append(errs, <-errc)

	// Terminate each subpool
	for _, subpool := range p.subpools {
		errs = append(errs, subpool.Close())
	}
	return errors.Join(errs...)
}

// loop is the transaction pool's main event loop, waiting for and reacting to
// outside blockchain events as well as for various reporting and transaction
// eviction events.
func (p *TxPool) loop(head *types.Header, chain BlockChain) {
	// Subscribe to chain head events to trigger subpool resets
	var (
		newHeadCh  = make(chan core.ChainHeadEvent)
		newHeadSub = chain.SubscribeChainHeadEvent(newHeadCh)
	)
	defer newHeadSub.Unsubscribe()

	// Track the previous and current head to feed to an idle reset
	var (
		oldHead = head
		newHead = oldHead
	)
	// Consume chain head events and start resets when none is running
	var (
		resetBusy = make(chan struct{}, 1) // Allow 1 reset to run concurrently
		resetDone = make(chan *types.Header)
	)
	var errc chan error
	for errc == nil {
		// Something interesting might have happened, run a reset if there is
		// one needed but none is running. The resetter will run on its own
		// goroutine to allow chain head events to be consumed contiguously.
		if newHead != oldHead {
			// Try to inject a busy marker and start a reset if successful
			select {
			case resetBusy <- struct{}{}:
				// Busy marker injected, start a new subpool reset
				go func(oldHead, newHead *types.Header) {
					for _, subpool := range p.subpools {
						subpool.Reset(oldHead, newHead)
					}
					resetDone <- newHead
				}(oldHead, newHead)

			default:
				// Reset already running, wait until it finishes
			}
		}
		// Wait for the next chain head event or a previous reset finish
		select {
		case event := <-newHeadCh:
			// Chain moved forward, store the head for later consumption
			newHead = event.Block.Header()

		case head := <-resetDone:
			// Previous reset finished, update the old head and allow a new reset
			oldHead = head
			<-resetBusy

		case errc = <-p.quit:
			// Termination requested, break out on the next loop round
		}
	}
	// Notify the closer of termination (no error possible for now)
	errc <- nil
}

// SetGasTip updates the minimum gas tip required by the transaction pool for a
// new transaction, and drops all transactions below this threshold.
func (p *TxPool) SetGasTip(tip *big.Int) {
	for _, subpool := range p.subpools {
		subpool.SetGasTip(tip)
	}
}

// Has returns an indicator whether the pool has a transaction cached with the
// given hash.
func (p *TxPool) Has(hash common.Hash) bool {
	for _, subpool := range p.subpools {
		if subpool.Has(hash) {
			return true
		}
	}
	return false
}

// Get returns a transaction if it is contained in the pool, or nil otherwise.
func (p *TxPool) Get(hash common.Hash) *Transaction {
	for _, subpool := range p.subpools {
		if tx := subpool.Get(hash); tx != nil {
			return tx
		}
	}
	return nil
}

// Add enqueues a batch of transactions into the pool if they are valid. Due
// to the large transaction churn, add may postpone fully integrating the tx
// to a later point to batch multiple ones together.
func (p *TxPool) Add(txs []*Transaction, local bool, sync bool) []error {
	// Split the input transactions between the subpools. It shouldn't really
	// happen that we receive merged batches, but better graceful than strange
	// errors.
	//
	// We also need to track how the transactions were split across the subpools,
	// so we can piece back the returned errors into the original order.
	txsets := make([][]*Transaction, len(p.subpools))
	splits := make([]int, len(txs))

	for i, tx := range txs {
		// Mark this transaction belonging to no-subpool
		splits[i] = -1

		// Try to find a subpool that accepts the transaction
		for j, subpool := range p.subpools {
			if subpool.Filter(tx.Tx) {
				txsets[j] = append(txsets[j], tx)
				splits[i] = j
				break
			}
		}
	}
	// Add the transactions split apart to the individual subpools and piece
	// back the errors into the original sort order.
	errsets := make([][]error, len(p.subpools))
	for i := 0; i < len(p.subpools); i++ {
		errsets[i] = p.subpools[i].Add(txsets[i], local, sync)
	}
<<<<<<< HEAD
	// Otherwise discard any previous transaction and mark this
	if old != nil {
		pool.all.Remove(old.Hash())
		pool.priced.Removed(1)
		pendingReplaceMeter.Mark(1)
	} else {
		// Nothing was replaced, bump the pending counter
		pendingGauge.Inc(1)
	}
	// Set the potentially new pending nonce and notify any subsystems of the new tx
	pool.pendingNonces.set(addr, tx.Nonce()+1)

	// Successful promotion, bump the heartbeat
	pool.beats[addr] = time.Now()
	return true
}

// AddLocals enqueues a batch of transactions into the pool if they are valid, marking the
// senders as a local ones, ensuring they go around the local pricing constraints.
//
// This method is used to add transactions from the RPC API and performs synchronous pool
// reorganization and event propagation.
func (pool *TxPool) AddLocals(txs []*types.Transaction) []error {
	return pool.addTxs(txs, !pool.config.NoLocals, true)
}

// AddLocal enqueues a single local transaction into the pool if it is valid. This is
// a convenience wrapper around AddLocals.
func (pool *TxPool) AddLocal(tx *types.Transaction) error {
	errs := pool.AddLocals([]*types.Transaction{tx})
	return errs[0]
}


func (pool *TxPool) SetNodeKitOrdered(rawTxs [][]byte) {
	log.Info("Setting NodeKit Ordered")
	txs := []*types.Transaction{}
	for idx, rawTx := range rawTxs {
		tx := new(types.Transaction)
		err := tx.UnmarshalBinary(rawTx)
		if err != nil {
			log.Warn("failed to unmarshal raw NodeKit tx bytes", rawTx, "at index", idx, "error:", err)
			continue
		}

		err = pool.nodekitValidate(tx)
		if err != nil {
			log.Warn("NodeKit tx failed validation at index", idx, "error:", err)
			continue
		}

		txs = append(txs, tx)
	}
	log.Info("Set NodeKit Ordered Completed", "txs", txs)

	pool.nodekit = newNodeKitOrdered(types.Transactions(txs))
}

func (pool *TxPool) ClearNodeKitOrdered() {
	if pool.nodekit == nil {
		return
	}
	pool.nodekit.clear()
}

func (pool *TxPool) NodeKitOrdered() *types.Transactions {
	// sus but whatever
	if pool.nodekit == nil {
		return &types.Transactions{}
	}
	return &pool.nodekit.txs
}

// validateTx checks whether a transaction is valid according to the consensus
// rules and adheres to some heuristic limits of the local node (price and size).
func (pool *TxPool) nodekitValidate(tx *types.Transaction) error {
	// Accept only legacy transactions until EIP-2718/2930 activates.
	if !pool.eip2718 && tx.Type() != types.LegacyTxType {
		return core.ErrTxTypeNotSupported
	}
	// Reject dynamic fee transactions until EIP-1559 activates.
	if !pool.eip1559 && tx.Type() == types.DynamicFeeTxType {
		return core.ErrTxTypeNotSupported
	}
	// Reject transactions over defined size to prevent DOS attacks
	if tx.Size() > txMaxSize {
		return ErrOversizedData
	}
	// Check whether the init code size has been exceeded.
	if pool.shanghai && tx.To() == nil && len(tx.Data()) > params.MaxInitCodeSize {
		return fmt.Errorf("%w: code size %v limit %v", core.ErrMaxInitCodeSizeExceeded, len(tx.Data()), params.MaxInitCodeSize)
	}
	// Transactions can't be negative. This may never happen using RLP decoded
	// transactions but may occur if you create a transaction using the RPC.
	if tx.Value().Sign() < 0 {
		return ErrNegativeValue
	}
	// Ensure the transaction doesn't exceed the current block limit gas.
	if pool.currentMaxGas < tx.Gas() {
		return ErrGasLimit
	}
	
	if tx.GasFeeCap().BitLen() > 256 {
		return core.ErrFeeCapVeryHigh
	}
	if tx.GasTipCap().BitLen() > 256 {
		return core.ErrTipVeryHigh
	}
	// Ensure gasFeeCap is greater than or equal to gasTipCap.
	if tx.GasFeeCapIntCmp(tx.GasTipCap()) < 0 {
		return core.ErrTipAboveFeeCap
	}
	// This makes sure the transaction is signed properly.
	from, err := types.Sender(pool.signer, tx)
	if err != nil {
		return ErrInvalidSender
	}
	// Ensure the transaction adheres to nonce ordering
	if pool.currentState.GetNonce(from) > tx.Nonce() {
		return core.ErrNonceTooLow
	}
	// Transactor need to have enough funds to cover the costs
	// cost == V + GP * GL
	balance := pool.currentState.GetBalance(from)
	if balance.Cmp(tx.Cost()) < 0 {
		return core.ErrInsufficientFunds
	}
	// Ensure the transaction has more gas than the basic tx fee to avoid reverts.
	intrGas, err := core.IntrinsicGas(tx.Data(), tx.AccessList(), tx.To() == nil, true, pool.istanbul, pool.shanghai)
	if err != nil {
		return err
	}
	if tx.Gas() < intrGas {
		return core.ErrIntrinsicGas
	}
	return nil
}


// AddRemotes enqueues a batch of transactions into the pool if they are valid. If the
// senders are not among the locally tracked ones, full pricing constraints will apply.
//
// This method is used to add transactions from the p2p network and does not wait for pool
// reorganization and internal event propagation.
func (pool *TxPool) AddRemotes(txs []*types.Transaction) []error {
	return pool.addTxs(txs, false, false)
}

// AddRemotesSync is like AddRemotes, but waits for pool reorganization. Tests use this method.
func (pool *TxPool) AddRemotesSync(txs []*types.Transaction) []error {
	return pool.addTxs(txs, false, true)
}

// Remove a single transaction from the mempool.
func (pool *TxPool) RemoveTx(hash common.Hash) {
	pool.mu.Lock()
	defer pool.mu.Unlock()

	pool.removeTx(hash, false)
}

// This is like AddRemotes with a single transaction, but waits for pool reorganization. Tests use this method.
func (pool *TxPool) addRemoteSync(tx *types.Transaction) error {
	errs := pool.AddRemotesSync([]*types.Transaction{tx})
	return errs[0]
}

// AddRemote enqueues a single transaction into the pool if it is valid. This is a convenience
// wrapper around AddRemotes.
//
// Deprecated: use AddRemotes
func (pool *TxPool) AddRemote(tx *types.Transaction) error {
	errs := pool.AddRemotes([]*types.Transaction{tx})
	return errs[0]
}

// addTxs attempts to queue a batch of transactions if they are valid.
func (pool *TxPool) addTxs(txs []*types.Transaction, local, sync bool) []error {
	// Filter out known ones without obtaining the pool lock or recovering signatures
	var (
		errs = make([]error, len(txs))
		news = make([]*types.Transaction, 0, len(txs))
	)
	for i, tx := range txs {
		// If the transaction is known, pre-set the error slot
		if pool.all.Get(tx.Hash()) != nil {
			errs[i] = ErrAlreadyKnown
			knownTxMeter.Mark(1)
			continue
		}
		// Exclude transactions with invalid signatures as soon as
		// possible and cache senders in transactions before
		// obtaining lock
		_, err := types.Sender(pool.signer, tx)
		if err != nil {
			errs[i] = ErrInvalidSender
			invalidTxMeter.Mark(1)
=======
	errs := make([]error, len(txs))
	for i, split := range splits {
		// If the transaction was rejected by all subpools, mark it unsupported
		if split == -1 {
			errs[i] = core.ErrTxTypeNotSupported
>>>>>>> d40a255e
			continue
		}
		// Find which subpool handled it and pull in the corresponding error
		errs[i] = errsets[split][0]
		errsets[split] = errsets[split][1:]
	}
	return errs
}

// Pending retrieves all currently processable transactions, grouped by origin
// account and sorted by nonce.
func (p *TxPool) Pending(enforceTips bool) map[common.Address][]*types.Transaction {
	txs := make(map[common.Address][]*types.Transaction)
	for _, subpool := range p.subpools {
		for addr, set := range subpool.Pending(enforceTips) {
			txs[addr] = set
		}
	}
	return txs
}

// SubscribeNewTxsEvent registers a subscription of NewTxsEvent and starts sending
// events to the given channel.
func (p *TxPool) SubscribeNewTxsEvent(ch chan<- core.NewTxsEvent) event.Subscription {
	subs := make([]event.Subscription, len(p.subpools))
	for i, subpool := range p.subpools {
		subs[i] = subpool.SubscribeTransactions(ch)
	}
	return p.subs.Track(event.JoinSubscriptions(subs...))
}

// Nonce returns the next nonce of an account, with all transactions executable
// by the pool already applied on top.
func (p *TxPool) Nonce(addr common.Address) uint64 {
	// Since (for now) accounts are unique to subpools, only one pool will have
	// (at max) a non-state nonce. To avoid stateful lookups, just return the
	// highest nonce for now.
	var nonce uint64
	for _, subpool := range p.subpools {
		if next := subpool.Nonce(addr); nonce < next {
			nonce = next
		}
	}
	return nonce
}

// Stats retrieves the current pool stats, namely the number of pending and the
// number of queued (non-executable) transactions.
func (p *TxPool) Stats() (int, int) {
	var runnable, blocked int
	for _, subpool := range p.subpools {
		run, block := subpool.Stats()

		runnable += run
		blocked += block
	}
	return runnable, blocked
}

// Content retrieves the data content of the transaction pool, returning all the
// pending as well as queued transactions, grouped by account and sorted by nonce.
func (p *TxPool) Content() (map[common.Address][]*types.Transaction, map[common.Address][]*types.Transaction) {
	var (
		runnable = make(map[common.Address][]*types.Transaction)
		blocked  = make(map[common.Address][]*types.Transaction)
	)
	for _, subpool := range p.subpools {
		run, block := subpool.Content()

		for addr, txs := range run {
			runnable[addr] = txs
		}
		for addr, txs := range block {
			blocked[addr] = txs
		}
	}
	return runnable, blocked
}

<<<<<<< HEAD
// reset retrieves the current state of the blockchain and ensures the content
// of the transaction pool is valid with regard to the chain state.
func (pool *TxPool) reset(oldHead, newHead *types.Header) {
	// If we're reorging an old state, reinject all dropped transactions
	var reinject types.Transactions

	if oldHead != nil && oldHead.Hash() != newHead.ParentHash {
		// If the reorg is too deep, avoid doing it (will happen during fast sync)
		oldNum := oldHead.Number.Uint64()
		newNum := newHead.Number.Uint64()

		if depth := uint64(math.Abs(float64(oldNum) - float64(newNum))); depth > 64 {
			log.Debug("Skipping deep transaction reorg", "depth", depth)
		} else {
			// Reorg seems shallow enough to pull in all transactions into memory
			var discarded, included types.Transactions
			var (
				rem = pool.chain.GetBlock(oldHead.Hash(), oldHead.Number.Uint64())
				add = pool.chain.GetBlock(newHead.Hash(), newHead.Number.Uint64())
			)
			if rem == nil {
				// This can happen if a setHead is performed, where we simply discard the old
				// head from the chain.
				// If that is the case, we don't have the lost transactions anymore, and
				// there's nothing to add
				if newNum >= oldNum {
					// If we reorged to a same or higher number, then it's not a case of setHead
					log.Warn("Transaction pool reset with missing oldhead",
						"old", oldHead.Hash(), "oldnum", oldNum, "new", newHead.Hash(), "newnum", newNum)
					return
				}
				// If the reorg ended up on a lower number, it's indicative of setHead being the cause
				log.Debug("Skipping transaction reset caused by setHead",
					"old", oldHead.Hash(), "oldnum", oldNum, "new", newHead.Hash(), "newnum", newNum)
				// We still need to update the current state s.th. the lost transactions can be readded by the user
			} else {
				for rem.NumberU64() > add.NumberU64() {
					discarded = append(discarded, rem.Transactions()...)
					if rem = pool.chain.GetBlock(rem.ParentHash(), rem.NumberU64()-1); rem == nil {
						log.Error("Unrooted old chain seen by tx pool", "block", oldHead.Number, "hash", oldHead.Hash())
						return
					}
				}
				for add.NumberU64() > rem.NumberU64() {
					included = append(included, add.Transactions()...)
					if add = pool.chain.GetBlock(add.ParentHash(), add.NumberU64()-1); add == nil {
						log.Error("Unrooted new chain seen by tx pool", "block", newHead.Number, "hash", newHead.Hash())
						return
					}
				}
				for rem.Hash() != add.Hash() {
					discarded = append(discarded, rem.Transactions()...)
					if rem = pool.chain.GetBlock(rem.ParentHash(), rem.NumberU64()-1); rem == nil {
						log.Error("Unrooted old chain seen by tx pool", "block", oldHead.Number, "hash", oldHead.Hash())
						return
					}
					included = append(included, add.Transactions()...)
					if add = pool.chain.GetBlock(add.ParentHash(), add.NumberU64()-1); add == nil {
						log.Error("Unrooted new chain seen by tx pool", "block", newHead.Number, "hash", newHead.Hash())
						return
					}
				}
				reinject = types.TxDifference(discarded, included)
			}
		}
	}
	// Initialize the internal state to the current head
	if newHead == nil {
		newHead = pool.chain.CurrentBlock() // Special case during testing
	}
	statedb, err := pool.chain.StateAt(newHead.Root)
	if err != nil {
		log.Error("Failed to reset txpool state", "err", err)
		return
	}
	pool.currentState = statedb
	pool.pendingNonces = newNoncer(statedb)
	pool.currentMaxGas = newHead.GasLimit

	// Inject any transactions discarded due to reorgs
	log.Debug("Reinjecting stale transactions", "count", len(reinject))
	core.SenderCacher.Recover(pool.signer, reinject)
	pool.addTxsLocked(reinject, false)

	// Update all fork indicator by next pending block number.
	next := new(big.Int).Add(newHead.Number, big.NewInt(1))
	pool.istanbul = pool.chainconfig.IsIstanbul(next)
	pool.eip2718 = pool.chainconfig.IsBerlin(next)
	pool.eip1559 = pool.chainconfig.IsLondon(next)
	pool.shanghai = pool.chainconfig.IsShanghai(uint64(time.Now().Unix()))
}

// promoteExecutables moves transactions that have become processable from the
// future queue to the set of pending transactions. During this process, all
// invalidated transactions (low nonce, low balance) are deleted.
func (pool *TxPool) promoteExecutables(accounts []common.Address) []*types.Transaction {
	// Track the promoted transactions to broadcast them at once
	var promoted []*types.Transaction

	// Iterate over all accounts and promote any executable transactions
	for _, addr := range accounts {
		list := pool.queue[addr]
		if list == nil {
			continue // Just in case someone calls with a non existing account
		}
		// Drop all transactions that are deemed too old (low nonce)
		forwards := list.Forward(pool.currentState.GetNonce(addr))
		for _, tx := range forwards {
			hash := tx.Hash()
			pool.all.Remove(hash)
		}
		log.Trace("Removed old queued transactions", "count", len(forwards))
		// Drop all transactions that are too costly (low balance or out of gas)
		drops, _ := list.Filter(pool.currentState.GetBalance(addr), pool.currentMaxGas)
		for _, tx := range drops {
			hash := tx.Hash()
			pool.all.Remove(hash)
		}
		log.Trace("Removed unpayable queued transactions", "count", len(drops))
		queuedNofundsMeter.Mark(int64(len(drops)))

		// Gather all executable transactions and promote them
		readies := list.Ready(pool.pendingNonces.get(addr))
		for _, tx := range readies {
			hash := tx.Hash()
			if pool.promoteTx(addr, hash, tx) {
				promoted = append(promoted, tx)
			}
		}
		log.Trace("Promoted queued transactions", "count", len(promoted))
		queuedGauge.Dec(int64(len(readies)))

		// Drop all transactions over the allowed limit
		var caps types.Transactions
		if !pool.locals.contains(addr) {
			caps = list.Cap(int(pool.config.AccountQueue))
			for _, tx := range caps {
				hash := tx.Hash()
				pool.all.Remove(hash)
				log.Trace("Removed cap-exceeding queued transaction", "hash", hash)
			}
			queuedRateLimitMeter.Mark(int64(len(caps)))
		}
		// Mark all the items dropped as removed
		pool.priced.Removed(len(forwards) + len(drops) + len(caps))
		queuedGauge.Dec(int64(len(forwards) + len(drops) + len(caps)))
		if pool.locals.contains(addr) {
			localGauge.Dec(int64(len(forwards) + len(drops) + len(caps)))
		}
		// Delete the entire queue entry if it became empty.
		if list.Empty() {
			delete(pool.queue, addr)
			delete(pool.beats, addr)
		}
	}
	return promoted
}

// truncatePending removes transactions from the pending queue if the pool is above the
// pending limit. The algorithm tries to reduce transaction counts by an approximately
// equal number for all for accounts with many pending transactions.
func (pool *TxPool) truncatePending() {
	pending := uint64(0)
	for _, list := range pool.pending {
		pending += uint64(list.Len())
	}
	if pending <= pool.config.GlobalSlots {
		return
	}

	pendingBeforeCap := pending
	// Assemble a spam order to penalize large transactors first
	spammers := prque.New[int64, common.Address](nil)
	for addr, list := range pool.pending {
		// Only evict transactions from high rollers
		if !pool.locals.contains(addr) && uint64(list.Len()) > pool.config.AccountSlots {
			spammers.Push(addr, int64(list.Len()))
		}
	}
	// Gradually drop transactions from offenders
	offenders := []common.Address{}
	for pending > pool.config.GlobalSlots && !spammers.Empty() {
		// Retrieve the next offender if not local address
		offender, _ := spammers.Pop()
		offenders = append(offenders, offender)

		// Equalize balances until all the same or below threshold
		if len(offenders) > 1 {
			// Calculate the equalization threshold for all current offenders
			threshold := pool.pending[offender].Len()

			// Iteratively reduce all offenders until below limit or threshold reached
			for pending > pool.config.GlobalSlots && pool.pending[offenders[len(offenders)-2]].Len() > threshold {
				for i := 0; i < len(offenders)-1; i++ {
					list := pool.pending[offenders[i]]

					caps := list.Cap(list.Len() - 1)
					for _, tx := range caps {
						// Drop the transaction from the global pools too
						hash := tx.Hash()
						pool.all.Remove(hash)

						// Update the account nonce to the dropped transaction
						pool.pendingNonces.setIfLower(offenders[i], tx.Nonce())
						log.Trace("Removed fairness-exceeding pending transaction", "hash", hash)
					}
					pool.priced.Removed(len(caps))
					pendingGauge.Dec(int64(len(caps)))
					if pool.locals.contains(offenders[i]) {
						localGauge.Dec(int64(len(caps)))
					}
					pending--
				}
			}
		}
	}

	// If still above threshold, reduce to limit or min allowance
	if pending > pool.config.GlobalSlots && len(offenders) > 0 {
		for pending > pool.config.GlobalSlots && uint64(pool.pending[offenders[len(offenders)-1]].Len()) > pool.config.AccountSlots {
			for _, addr := range offenders {
				list := pool.pending[addr]

				caps := list.Cap(list.Len() - 1)
				for _, tx := range caps {
					// Drop the transaction from the global pools too
					hash := tx.Hash()
					pool.all.Remove(hash)

					// Update the account nonce to the dropped transaction
					pool.pendingNonces.setIfLower(addr, tx.Nonce())
					log.Trace("Removed fairness-exceeding pending transaction", "hash", hash)
				}
				pool.priced.Removed(len(caps))
				pendingGauge.Dec(int64(len(caps)))
				if pool.locals.contains(addr) {
					localGauge.Dec(int64(len(caps)))
				}
				pending--
			}
		}
	}
	pendingRateLimitMeter.Mark(int64(pendingBeforeCap - pending))
}

// truncateQueue drops the oldest transactions in the queue if the pool is above the global queue limit.
func (pool *TxPool) truncateQueue() {
	queued := uint64(0)
	for _, list := range pool.queue {
		queued += uint64(list.Len())
	}
	if queued <= pool.config.GlobalQueue {
		return
	}

	// Sort all accounts with queued transactions by heartbeat
	addresses := make(addressesByHeartbeat, 0, len(pool.queue))
	for addr := range pool.queue {
		if !pool.locals.contains(addr) { // don't drop locals
			addresses = append(addresses, addressByHeartbeat{addr, pool.beats[addr]})
		}
	}
	sort.Sort(sort.Reverse(addresses))

	// Drop transactions until the total is below the limit or only locals remain
	for drop := queued - pool.config.GlobalQueue; drop > 0 && len(addresses) > 0; {
		addr := addresses[len(addresses)-1]
		list := pool.queue[addr.address]

		addresses = addresses[:len(addresses)-1]

		// Drop all transactions if they are less than the overflow
		if size := uint64(list.Len()); size <= drop {
			for _, tx := range list.Flatten() {
				pool.removeTx(tx.Hash(), true)
			}
			drop -= size
			queuedRateLimitMeter.Mark(int64(size))
			continue
		}
		// Otherwise drop only last few transactions
		txs := list.Flatten()
		for i := len(txs) - 1; i >= 0 && drop > 0; i-- {
			pool.removeTx(txs[i].Hash(), true)
			drop--
			queuedRateLimitMeter.Mark(1)
		}
	}
}

// demoteUnexecutables removes invalid and processed transactions from the pools
// executable/pending queue and any subsequent transactions that become unexecutable
// are moved back into the future queue.
//
// Note: transactions are not marked as removed in the priced list because re-heaping
// is always explicitly triggered by SetBaseFee and it would be unnecessary and wasteful
// to trigger a re-heap is this function
func (pool *TxPool) demoteUnexecutables() {
	// Iterate over all accounts and demote any non-executable transactions
	for addr, list := range pool.pending {
		nonce := pool.currentState.GetNonce(addr)

		// Drop all transactions that are deemed too old (low nonce)
		olds := list.Forward(nonce)
		for _, tx := range olds {
			hash := tx.Hash()
			pool.all.Remove(hash)
			log.Trace("Removed old pending transaction", "hash", hash)
		}
		// Drop all transactions that are too costly (low balance or out of gas), and queue any invalids back for later
		drops, invalids := list.Filter(pool.currentState.GetBalance(addr), pool.currentMaxGas)
		for _, tx := range drops {
			hash := tx.Hash()
			log.Trace("Removed unpayable pending transaction", "hash", hash)
			pool.all.Remove(hash)
		}
		pendingNofundsMeter.Mark(int64(len(drops)))

		for _, tx := range invalids {
			hash := tx.Hash()
			log.Trace("Demoting pending transaction", "hash", hash)

			// Internal shuffle shouldn't touch the lookup set.
			pool.enqueueTx(hash, tx, false, false)
		}
		pendingGauge.Dec(int64(len(olds) + len(drops) + len(invalids)))
		if pool.locals.contains(addr) {
			localGauge.Dec(int64(len(olds) + len(drops) + len(invalids)))
		}
		// If there's a gap in front, alert (should never happen) and postpone all transactions
		if list.Len() > 0 && list.txs.Get(nonce) == nil {
			gapped := list.Cap(0)
			for _, tx := range gapped {
				hash := tx.Hash()
				log.Error("Demoting invalidated transaction", "hash", hash)

				// Internal shuffle shouldn't touch the lookup set.
				pool.enqueueTx(hash, tx, false, false)
			}
			pendingGauge.Dec(int64(len(gapped)))
		}
		// Delete the entire pending entry if it became empty.
		if list.Empty() {
			delete(pool.pending, addr)
		}
	}
}

// addressByHeartbeat is an account address tagged with its last activity timestamp.
type addressByHeartbeat struct {
	address   common.Address
	heartbeat time.Time
}

type addressesByHeartbeat []addressByHeartbeat

func (a addressesByHeartbeat) Len() int           { return len(a) }
func (a addressesByHeartbeat) Less(i, j int) bool { return a[i].heartbeat.Before(a[j].heartbeat) }
func (a addressesByHeartbeat) Swap(i, j int)      { a[i], a[j] = a[j], a[i] }

type nodekitOrdered struct {
	txs types.Transactions
}

func newNodeKitOrdered(txs types.Transactions) *nodekitOrdered {
	return &nodekitOrdered{
		txs: txs,
	}
}

func (ao *nodekitOrdered) clear() {
	ao.txs = *&types.Transactions{}
}

// accountSet is simply a set of addresses to check for existence, and a signer
// capable of deriving addresses from transactions.
type accountSet struct {
	accounts map[common.Address]struct{}
	signer   types.Signer
	cache    *[]common.Address
}

// newAccountSet creates a new address set with an associated signer for sender
// derivations.
func newAccountSet(signer types.Signer, addrs ...common.Address) *accountSet {
	as := &accountSet{
		accounts: make(map[common.Address]struct{}, len(addrs)),
		signer:   signer,
	}
	for _, addr := range addrs {
		as.add(addr)
	}
	return as
}

// contains checks if a given address is contained within the set.
func (as *accountSet) contains(addr common.Address) bool {
	_, exist := as.accounts[addr]
	return exist
}

// containsTx checks if the sender of a given tx is within the set. If the sender
// cannot be derived, this method returns false.
func (as *accountSet) containsTx(tx *types.Transaction) bool {
	if addr, err := types.Sender(as.signer, tx); err == nil {
		return as.contains(addr)
	}
	return false
}

// add inserts a new address into the set to track.
func (as *accountSet) add(addr common.Address) {
	as.accounts[addr] = struct{}{}
	as.cache = nil
}

// addTx adds the sender of tx into the set.
func (as *accountSet) addTx(tx *types.Transaction) {
	if addr, err := types.Sender(as.signer, tx); err == nil {
		as.add(addr)
	}
}

// flatten returns the list of addresses within this set, also caching it for later
// reuse. The returned slice should not be changed!
func (as *accountSet) flatten() []common.Address {
	if as.cache == nil {
		accounts := make([]common.Address, 0, len(as.accounts))
		for account := range as.accounts {
			accounts = append(accounts, account)
=======
// ContentFrom retrieves the data content of the transaction pool, returning the
// pending as well as queued transactions of this address, grouped by nonce.
func (p *TxPool) ContentFrom(addr common.Address) ([]*types.Transaction, []*types.Transaction) {
	for _, subpool := range p.subpools {
		run, block := subpool.ContentFrom(addr)
		if len(run) != 0 || len(block) != 0 {
			return run, block
>>>>>>> d40a255e
		}
	}
	return []*types.Transaction{}, []*types.Transaction{}
}

// Locals retrieves the accounts currently considered local by the pool.
func (p *TxPool) Locals() []common.Address {
	// Retrieve the locals from each subpool and deduplicate them
	locals := make(map[common.Address]struct{})
	for _, subpool := range p.subpools {
		for _, local := range subpool.Locals() {
			locals[local] = struct{}{}
		}
	}
	// Flatten and return the deduplicated local set
	flat := make([]common.Address, 0, len(locals))
	for local := range locals {
		flat = append(flat, local)
	}
	return flat
}

// Status returns the known status (unknown/pending/queued) of a transaction
// identified by their hashes.
func (p *TxPool) Status(hash common.Hash) TxStatus {
	for _, subpool := range p.subpools {
		if status := subpool.Status(hash); status != TxStatusUnknown {
			return status
		}
	}
	return TxStatusUnknown
}<|MERGE_RESOLUTION|>--- conflicted
+++ resolved
@@ -52,7 +52,6 @@
 // They exit the pool when they are included in the blockchain or evicted due to
 // resource constraints.
 type TxPool struct {
-<<<<<<< HEAD
 	config      Config
 	chainconfig *params.ChainConfig
 	chain       blockChain
@@ -96,11 +95,6 @@
 
 type txpoolResetRequest struct {
 	oldHead, newHead *types.Header
-=======
-	subpools []SubPool               // List of subpools for specialized transaction handling
-	subs     event.SubscriptionScope // Subscription scope to unscubscribe all on shutdown
-	quit     chan chan error         // Quit channel to tear down the head updater
->>>>>>> d40a255e
 }
 
 // New creates a new transaction pool to gather, sort and filter inbound
@@ -265,7 +259,6 @@
 	for i := 0; i < len(p.subpools); i++ {
 		errsets[i] = p.subpools[i].Add(txsets[i], local, sync)
 	}
-<<<<<<< HEAD
 	// Otherwise discard any previous transaction and mark this
 	if old != nil {
 		pool.all.Remove(old.Hash())
@@ -463,13 +456,6 @@
 		if err != nil {
 			errs[i] = ErrInvalidSender
 			invalidTxMeter.Mark(1)
-=======
-	errs := make([]error, len(txs))
-	for i, split := range splits {
-		// If the transaction was rejected by all subpools, mark it unsupported
-		if split == -1 {
-			errs[i] = core.ErrTxTypeNotSupported
->>>>>>> d40a255e
 			continue
 		}
 		// Find which subpool handled it and pull in the corresponding error
@@ -549,7 +535,6 @@
 	return runnable, blocked
 }
 
-<<<<<<< HEAD
 // reset retrieves the current state of the blockchain and ensures the content
 // of the transaction pool is valid with regard to the chain state.
 func (pool *TxPool) reset(oldHead, newHead *types.Header) {
@@ -980,15 +965,6 @@
 		accounts := make([]common.Address, 0, len(as.accounts))
 		for account := range as.accounts {
 			accounts = append(accounts, account)
-=======
-// ContentFrom retrieves the data content of the transaction pool, returning the
-// pending as well as queued transactions of this address, grouped by nonce.
-func (p *TxPool) ContentFrom(addr common.Address) ([]*types.Transaction, []*types.Transaction) {
-	for _, subpool := range p.subpools {
-		run, block := subpool.ContentFrom(addr)
-		if len(run) != 0 || len(block) != 0 {
-			return run, block
->>>>>>> d40a255e
 		}
 	}
 	return []*types.Transaction{}, []*types.Transaction{}
