// Copyright 2015 The go-ethereum Authors
// This file is part of the go-ethereum library.
//
// The go-ethereum library is free software: you can redistribute it and/or modify
// it under the terms of the GNU Lesser General Public License as published by
// the Free Software Foundation, either version 3 of the License, or
// (at your option) any later version.
//
// The go-ethereum library is distributed in the hope that it will be useful,
// but WITHOUT ANY WARRANTY; without even the implied warranty of
// MERCHANTABILITY or FITNESS FOR A PARTICULAR PURPOSE. See the
// GNU Lesser General Public License for more details.
//
// You should have received a copy of the GNU Lesser General Public License
// along with the go-ethereum library. If not, see <http://www.gnu.org/licenses/>.

package miner

import (
	"errors"
	"fmt"
	"math/big"
	"sync"
	"sync/atomic"
	"time"

	"github.com/ethereum/go-ethereum/common"
	"github.com/ethereum/go-ethereum/consensus"
	"github.com/ethereum/go-ethereum/consensus/misc"
	"github.com/ethereum/go-ethereum/core"
	"github.com/ethereum/go-ethereum/core/state"
	"github.com/ethereum/go-ethereum/core/types"
	"github.com/ethereum/go-ethereum/event"
	"github.com/ethereum/go-ethereum/log"
	"github.com/ethereum/go-ethereum/params"
	"github.com/ethereum/go-ethereum/trie"
)

const (
	// resultQueueSize is the size of channel listening to sealing result.
	resultQueueSize = 10

	// txChanSize is the size of channel listening to NewTxsEvent.
	// The number is referenced from the size of tx pool.
	txChanSize = 4096

	// chainHeadChanSize is the size of channel listening to ChainHeadEvent.
	chainHeadChanSize = 10

	// resubmitAdjustChanSize is the size of resubmitting interval adjustment channel.
	resubmitAdjustChanSize = 10

	// minRecommitInterval is the minimal time interval to recreate the sealing block with
	// any newly arrived transactions.
	minRecommitInterval = 1 * time.Second

	// maxRecommitInterval is the maximum time interval to recreate the sealing block with
	// any newly arrived transactions.
	maxRecommitInterval = 15 * time.Second

	// intervalAdjustRatio is the impact a single interval adjustment has on sealing work
	// resubmitting interval.
	intervalAdjustRatio = 0.1

	// intervalAdjustBias is applied during the new resubmit interval calculation in favor of
	// increasing upper limit or decreasing lower limit so that the limit can be reachable.
	intervalAdjustBias = 200 * 1000.0 * 1000.0

	// staleThreshold is the maximum depth of the acceptable stale block.
	staleThreshold = 7
)

var (
	errBlockInterruptedByNewHead  = errors.New("new head arrived while building block")
	errBlockInterruptedByRecommit = errors.New("recommit interrupt while building block")
	errBlockInterruptedByTimeout  = errors.New("timeout while building block")
)

// environment is the worker's current environment and holds all
// information of the sealing block generation.
type environment struct {
	signer   types.Signer
	state    *state.StateDB // apply state changes here
	tcount   int            // tx count in cycle
	gasPool  *core.GasPool  // available gas used to pack transactions
	coinbase common.Address

	header   *types.Header
	txs      []*types.Transaction
	receipts []*types.Receipt
}

// copy creates a deep copy of environment.
func (env *environment) copy() *environment {
	cpy := &environment{
		signer:   env.signer,
		state:    env.state.Copy(),
		tcount:   env.tcount,
		coinbase: env.coinbase,
		header:   types.CopyHeader(env.header),
		receipts: copyReceipts(env.receipts),
	}
	if env.gasPool != nil {
		gasPool := *env.gasPool
		cpy.gasPool = &gasPool
	}
	cpy.txs = make([]*types.Transaction, len(env.txs))
	copy(cpy.txs, env.txs)
	return cpy
}

// discard terminates the background prefetcher go-routine. It should
// always be called for all created environment instances otherwise
// the go-routine leak can happen.
func (env *environment) discard() {
	if env.state == nil {
		return
	}
	env.state.StopPrefetcher()
}

// task contains all information for consensus engine sealing and result submitting.
type task struct {
	receipts  []*types.Receipt
	state     *state.StateDB
	block     *types.Block
	createdAt time.Time
}

const (
	commitInterruptNone int32 = iota
	commitInterruptNewHead
	commitInterruptResubmit
	commitInterruptTimeout
)

// newWorkReq represents a request for new sealing work submitting with relative interrupt notifier.
type newWorkReq struct {
	interrupt *atomic.Int32
	timestamp int64
}

// newPayloadResult represents a result struct corresponds to payload generation.
type newPayloadResult struct {
	err   error
	block *types.Block
	fees  *big.Int
}

// getWorkReq represents a request for getting a new sealing work with provided parameters.
type getWorkReq struct {
	params *generateParams
	result chan *newPayloadResult // non-blocking channel
}

// intervalAdjust represents a resubmitting interval adjustment.
type intervalAdjust struct {
	ratio float64
	inc   bool
}

// worker is the main object which takes care of submitting new work to consensus engine
// and gathering the sealing result.
type worker struct {
	config      *Config
	chainConfig *params.ChainConfig
	engine      consensus.Engine
	eth         Backend
	chain       *core.BlockChain

	// Feeds
	pendingLogsFeed event.Feed

	// Subscriptions
	mux          *event.TypeMux
	txsCh        chan core.NewTxsEvent
	txsSub       event.Subscription
	chainHeadCh  chan core.ChainHeadEvent
	chainHeadSub event.Subscription

	// Channels
	newWorkCh          chan *newWorkReq
	getWorkCh          chan *getWorkReq
	taskCh             chan *task
	resultCh           chan *types.Block
	startCh            chan struct{}
	exitCh             chan struct{}
	resubmitIntervalCh chan time.Duration
	resubmitAdjustCh   chan *intervalAdjust

	wg sync.WaitGroup

	current *environment // An environment for current running cycle.

	mu       sync.RWMutex // The lock used to protect the coinbase and extra fields
	coinbase common.Address
	extra    []byte

	pendingMu    sync.RWMutex
	pendingTasks map[common.Hash]*task

	snapshotMu       sync.RWMutex // The lock used to protect the snapshots below
	snapshotBlock    *types.Block
	snapshotReceipts types.Receipts
	snapshotState    *state.StateDB

	// atomic status counters
	running atomic.Bool  // The indicator whether the consensus engine is running or not.
	newTxs  atomic.Int32 // New arrival transaction count since last sealing work submitting.
	syncing atomic.Bool  // The indicator whether the node is still syncing.

	// newpayloadTimeout is the maximum timeout allowance for creating payload.
	// The default value is 2 seconds but node operator can set it to arbitrary
	// large value. A large timeout allowance may cause Geth to fail creating
	// a non-empty payload within the specified time and eventually miss the slot
	// in case there are some computation expensive transactions in txpool.
	newpayloadTimeout time.Duration

	// recommit is the time interval to re-create sealing work or to re-build
	// payload in proof-of-stake stage.
	recommit time.Duration

	// External functions
	isLocalBlock func(header *types.Header) bool // Function used to determine whether the specified block is mined by local miner.

	// Test hooks
	newTaskHook  func(*task)                        // Method to call upon receiving a new sealing task.
	skipSealHook func(*task) bool                   // Method to decide whether skipping the sealing.
	fullTaskHook func()                             // Method to call before pushing the full sealing task.
	resubmitHook func(time.Duration, time.Duration) // Method to call upon updating resubmitting interval.
}

func newWorker(config *Config, chainConfig *params.ChainConfig, engine consensus.Engine, eth Backend, mux *event.TypeMux, isLocalBlock func(header *types.Header) bool, init bool) *worker {
	worker := &worker{
		config:             config,
		chainConfig:        chainConfig,
		engine:             engine,
		eth:                eth,
		chain:              eth.BlockChain(),
		mux:                mux,
		isLocalBlock:       isLocalBlock,
		coinbase:           config.Etherbase,
		extra:              config.ExtraData,
		pendingTasks:       make(map[common.Hash]*task),
		txsCh:              make(chan core.NewTxsEvent, txChanSize),
		chainHeadCh:        make(chan core.ChainHeadEvent, chainHeadChanSize),
		newWorkCh:          make(chan *newWorkReq),
		getWorkCh:          make(chan *getWorkReq),
		taskCh:             make(chan *task),
		resultCh:           make(chan *types.Block, resultQueueSize),
		startCh:            make(chan struct{}, 1),
		exitCh:             make(chan struct{}),
		resubmitIntervalCh: make(chan time.Duration),
		resubmitAdjustCh:   make(chan *intervalAdjust, resubmitAdjustChanSize),
	}
	// Subscribe NewTxsEvent for tx pool
	worker.txsSub = eth.TxPool().SubscribeNewTxsEvent(worker.txsCh)
	// Subscribe events for blockchain
	worker.chainHeadSub = eth.BlockChain().SubscribeChainHeadEvent(worker.chainHeadCh)

	// Sanitize recommit interval if the user-specified one is too short.
	recommit := worker.config.Recommit
	if recommit < minRecommitInterval {
		log.Warn("Sanitizing miner recommit interval", "provided", recommit, "updated", minRecommitInterval)
		recommit = minRecommitInterval
	}
	worker.recommit = recommit

	// Sanitize the timeout config for creating payload.
	newpayloadTimeout := worker.config.NewPayloadTimeout
	if newpayloadTimeout == 0 {
		log.Warn("Sanitizing new payload timeout to default", "provided", newpayloadTimeout, "updated", DefaultConfig.NewPayloadTimeout)
		newpayloadTimeout = DefaultConfig.NewPayloadTimeout
	}
	if newpayloadTimeout < time.Millisecond*100 {
		log.Warn("Low payload timeout may cause high amount of non-full blocks", "provided", newpayloadTimeout, "default", DefaultConfig.NewPayloadTimeout)
	}
	worker.newpayloadTimeout = newpayloadTimeout

	worker.wg.Add(4)
	go worker.mainLoop()
	go worker.newWorkLoop(recommit)
	go worker.resultLoop()
	go worker.taskLoop()

	// Submit first work to initialize pending state.
	if init {
		worker.startCh <- struct{}{}
	}
	return worker
}

// setEtherbase sets the etherbase used to initialize the block coinbase field.
func (w *worker) setEtherbase(addr common.Address) {
	w.mu.Lock()
	defer w.mu.Unlock()
	w.coinbase = addr
}

// etherbase retrieves the configured etherbase address.
func (w *worker) etherbase() common.Address {
	w.mu.RLock()
	defer w.mu.RUnlock()
	return w.coinbase
}

func (w *worker) setGasCeil(ceil uint64) {
	w.mu.Lock()
	defer w.mu.Unlock()
	w.config.GasCeil = ceil
}

// setExtra sets the content used to initialize the block extra field.
func (w *worker) setExtra(extra []byte) {
	w.mu.Lock()
	defer w.mu.Unlock()
	w.extra = extra
}

// setRecommitInterval updates the interval for miner sealing work recommitting.
func (w *worker) setRecommitInterval(interval time.Duration) {
	select {
	case w.resubmitIntervalCh <- interval:
	case <-w.exitCh:
	}
}

// pending returns the pending state and corresponding block. The returned
// values can be nil in case the pending block is not initialized.
func (w *worker) pending() (*types.Block, *state.StateDB) {
	w.snapshotMu.RLock()
	defer w.snapshotMu.RUnlock()
	if w.snapshotState == nil {
		return nil, nil
	}
	return w.snapshotBlock, w.snapshotState.Copy()
}

// pendingBlock returns pending block. The returned block can be nil in case the
// pending block is not initialized.
func (w *worker) pendingBlock() *types.Block {
	w.snapshotMu.RLock()
	defer w.snapshotMu.RUnlock()
	return w.snapshotBlock
}

// pendingBlockAndReceipts returns pending block and corresponding receipts.
// The returned values can be nil in case the pending block is not initialized.
func (w *worker) pendingBlockAndReceipts() (*types.Block, types.Receipts) {
	w.snapshotMu.RLock()
	defer w.snapshotMu.RUnlock()
	return w.snapshotBlock, w.snapshotReceipts
}

// start sets the running status as 1 and triggers new work submitting.
func (w *worker) start() {
	w.running.Store(true)
	w.startCh <- struct{}{}
}

// stop sets the running status as 0.
func (w *worker) stop() {
	w.running.Store(false)
}

// isRunning returns an indicator whether worker is running or not.
func (w *worker) isRunning() bool {
	return w.running.Load()
}

// close terminates all background threads maintained by the worker.
// Note the worker does not support being closed multiple times.
func (w *worker) close() {
	w.running.Store(false)
	close(w.exitCh)
	w.wg.Wait()
}

// recalcRecommit recalculates the resubmitting interval upon feedback.
func recalcRecommit(minRecommit, prev time.Duration, target float64, inc bool) time.Duration {
	var (
		prevF = float64(prev.Nanoseconds())
		next  float64
	)
	if inc {
		next = prevF*(1-intervalAdjustRatio) + intervalAdjustRatio*(target+intervalAdjustBias)
		max := float64(maxRecommitInterval.Nanoseconds())
		if next > max {
			next = max
		}
	} else {
		next = prevF*(1-intervalAdjustRatio) + intervalAdjustRatio*(target-intervalAdjustBias)
		min := float64(minRecommit.Nanoseconds())
		if next < min {
			next = min
		}
	}
	return time.Duration(int64(next))
}

// newWorkLoop is a standalone goroutine to submit new sealing work upon received events.
func (w *worker) newWorkLoop(recommit time.Duration) {
	defer w.wg.Done()
	var (
		interrupt   *atomic.Int32
		minRecommit = recommit // minimal resubmit interval specified by user.
		timestamp   int64      // timestamp for each round of sealing.
	)

	timer := time.NewTimer(0)
	defer timer.Stop()
	<-timer.C // discard the initial tick

	// commit aborts in-flight transaction execution with given signal and resubmits a new one.
	commit := func(s int32) {
		if interrupt != nil {
			interrupt.Store(s)
		}
		interrupt = new(atomic.Int32)
		select {
		case w.newWorkCh <- &newWorkReq{interrupt: interrupt, timestamp: timestamp}:
		case <-w.exitCh:
			return
		}
		timer.Reset(recommit)
		w.newTxs.Store(0)
	}
	// clearPending cleans the stale pending tasks.
	clearPending := func(number uint64) {
		w.pendingMu.Lock()
		for h, t := range w.pendingTasks {
			if t.block.NumberU64()+staleThreshold <= number {
				delete(w.pendingTasks, h)
			}
		}
		w.pendingMu.Unlock()
	}

	for {
		select {
		case <-w.startCh:
			clearPending(w.chain.CurrentBlock().Number.Uint64())
			timestamp = time.Now().Unix()
			commit(commitInterruptNewHead)

		case head := <-w.chainHeadCh:
			clearPending(head.Block.NumberU64())
			timestamp = time.Now().Unix()
			commit(commitInterruptNewHead)

		case <-timer.C:
			// If sealing is running resubmit a new work cycle periodically to pull in
			// higher priced transactions. Disable this overhead for pending blocks.
			if w.isRunning() && (w.chainConfig.Clique == nil || w.chainConfig.Clique.Period > 0) {
				// Short circuit if no new transaction arrives.
				if w.newTxs.Load() == 0 {
					timer.Reset(recommit)
					continue
				}
				commit(commitInterruptResubmit)
			}

		case interval := <-w.resubmitIntervalCh:
			// Adjust resubmit interval explicitly by user.
			if interval < minRecommitInterval {
				log.Warn("Sanitizing miner recommit interval", "provided", interval, "updated", minRecommitInterval)
				interval = minRecommitInterval
			}
			log.Info("Miner recommit interval update", "from", minRecommit, "to", interval)
			minRecommit, recommit = interval, interval

			if w.resubmitHook != nil {
				w.resubmitHook(minRecommit, recommit)
			}

		case adjust := <-w.resubmitAdjustCh:
			// Adjust resubmit interval by feedback.
			if adjust.inc {
				before := recommit
				target := float64(recommit.Nanoseconds()) / adjust.ratio
				recommit = recalcRecommit(minRecommit, recommit, target, true)
				log.Trace("Increase miner recommit interval", "from", before, "to", recommit)
			} else {
				before := recommit
				recommit = recalcRecommit(minRecommit, recommit, float64(minRecommit.Nanoseconds()), false)
				log.Trace("Decrease miner recommit interval", "from", before, "to", recommit)
			}

			if w.resubmitHook != nil {
				w.resubmitHook(minRecommit, recommit)
			}

		case <-w.exitCh:
			return
		}
	}
}

// mainLoop is responsible for generating and submitting sealing work based on
// the received event. It can support two modes: automatically generate task and
// submit it or return task according to given parameters for various proposes.
func (w *worker) mainLoop() {
	defer w.wg.Done()
	defer w.txsSub.Unsubscribe()
	defer w.chainHeadSub.Unsubscribe()
	defer func() {
		if w.current != nil {
			w.current.discard()
		}
	}()

	for {
		select {
		case req := <-w.newWorkCh:
			w.commitWork(req.interrupt, req.timestamp)

		case req := <-w.getWorkCh:
			block, fees, err := w.generateWork(req.params)
			req.result <- &newPayloadResult{
				err:   err,
				block: block,
				fees:  fees,
			}

		case ev := <-w.txsCh:
			// Apply transactions to the pending state if we're not sealing
			//
			// Note all transactions received may not be continuous with transactions
			// already included in the current sealing block. These transactions will
			// be automatically eliminated.
			if !w.isRunning() && w.current != nil {
				// If block is already full, abort
				if gp := w.current.gasPool; gp != nil && gp.Gas() < params.TxGas {
					continue
				}
				txs := make(map[common.Address][]*types.Transaction, len(ev.Txs))
				for _, tx := range ev.Txs {
					acc, _ := types.Sender(w.current.signer, tx)
					txs[acc] = append(txs[acc], tx)
				}
				txset := types.NewTransactionsByPriceAndNonce(w.current.signer, txs, w.current.header.BaseFee)
				tcount := w.current.tcount
				w.commitTransactions(w.current, txset, nil)

				// Only update the snapshot if any new transactions were added
				// to the pending block
				if tcount != w.current.tcount {
					w.updateSnapshot(w.current)
				}
			} else {
				// Special case, if the consensus engine is 0 period clique(dev mode),
				// submit sealing work here since all empty submission will be rejected
				// by clique. Of course the advance sealing(empty submission) is disabled.
				if w.chainConfig.Clique != nil && w.chainConfig.Clique.Period == 0 {
					w.commitWork(nil, time.Now().Unix())
				}
			}
			w.newTxs.Add(int32(len(ev.Txs)))

		// System stopped
		case <-w.exitCh:
			return
		case <-w.txsSub.Err():
			return
		case <-w.chainHeadSub.Err():
			return
		}
	}
}

// taskLoop is a standalone goroutine to fetch sealing task from the generator and
// push them to consensus engine.
func (w *worker) taskLoop() {
	defer w.wg.Done()
	var (
		stopCh chan struct{}
		prev   common.Hash
	)

	// interrupt aborts the in-flight sealing task.
	interrupt := func() {
		if stopCh != nil {
			close(stopCh)
			stopCh = nil
		}
	}
	for {
		select {
		case task := <-w.taskCh:
			if w.newTaskHook != nil {
				w.newTaskHook(task)
			}
			// Reject duplicate sealing work due to resubmitting.
			sealHash := w.engine.SealHash(task.block.Header())
			if sealHash == prev {
				continue
			}
			// Interrupt previous sealing operation
			interrupt()
			stopCh, prev = make(chan struct{}), sealHash

			if w.skipSealHook != nil && w.skipSealHook(task) {
				continue
			}
			w.pendingMu.Lock()
			w.pendingTasks[sealHash] = task
			w.pendingMu.Unlock()

			if err := w.engine.Seal(w.chain, task.block, w.resultCh, stopCh); err != nil {
				log.Warn("Block sealing failed", "err", err)
				w.pendingMu.Lock()
				delete(w.pendingTasks, sealHash)
				w.pendingMu.Unlock()
			}
		case <-w.exitCh:
			interrupt()
			return
		}
	}
}

// resultLoop is a standalone goroutine to handle sealing result submitting
// and flush relative data to the database.
func (w *worker) resultLoop() {
	defer w.wg.Done()
	for {
		select {
		case block := <-w.resultCh:
			// Short circuit when receiving empty result.
			if block == nil {
				continue
			}
			// Short circuit when receiving duplicate result caused by resubmitting.
			if w.chain.HasBlock(block.Hash(), block.NumberU64()) {
				continue
			}
			var (
				sealhash = w.engine.SealHash(block.Header())
				hash     = block.Hash()
			)
			w.pendingMu.RLock()
			task, exist := w.pendingTasks[sealhash]
			w.pendingMu.RUnlock()
			if !exist {
				log.Error("Block found but no relative pending task", "number", block.Number(), "sealhash", sealhash, "hash", hash)
				continue
			}
			// Different block could share same sealhash, deep copy here to prevent write-write conflict.
			var (
				receipts = make([]*types.Receipt, len(task.receipts))
				logs     []*types.Log
			)
			for i, taskReceipt := range task.receipts {
				receipt := new(types.Receipt)
				receipts[i] = receipt
				*receipt = *taskReceipt

				// add block location fields
				receipt.BlockHash = hash
				receipt.BlockNumber = block.Number()
				receipt.TransactionIndex = uint(i)

				// Update the block hash in all logs since it is now available and not when the
				// receipt/log of individual transactions were created.
				receipt.Logs = make([]*types.Log, len(taskReceipt.Logs))
				for i, taskLog := range taskReceipt.Logs {
					log := new(types.Log)
					receipt.Logs[i] = log
					*log = *taskLog
					log.BlockHash = hash
				}
				logs = append(logs, receipt.Logs...)
			}
			// Commit block and state to database.
			_, err := w.chain.WriteBlockAndSetHead(block, receipts, logs, task.state, true)
			if err != nil {
				log.Error("Failed writing block to chain", "err", err)
				continue
			}
			log.Info("Successfully sealed new block", "number", block.Number(), "sealhash", sealhash, "hash", hash,
				"elapsed", common.PrettyDuration(time.Since(task.createdAt)))

			// Broadcast the block and announce chain insertion event
			w.mux.Post(core.NewMinedBlockEvent{Block: block})

		case <-w.exitCh:
			return
		}
	}
}

// makeEnv creates a new environment for the sealing block.
func (w *worker) makeEnv(parent *types.Header, header *types.Header, coinbase common.Address) (*environment, error) {
	// Retrieve the parent state to execute on top and start a prefetcher for
	// the miner to speed block sealing up a bit.
	state, err := w.chain.StateAt(parent.Root)
	if err != nil {
		return nil, err
	}
	state.StartPrefetcher("miner")

	// Note the passed coinbase may be different with header.Coinbase.
	env := &environment{
		signer:   types.MakeSigner(w.chainConfig, header.Number, header.Time),
		state:    state,
		coinbase: coinbase,
		header:   header,
	}
	// Keep track of transactions which return errors so they can be removed
	env.tcount = 0
	return env, nil
}

// updateSnapshot updates pending snapshot block, receipts and state.
func (w *worker) updateSnapshot(env *environment) {
	w.snapshotMu.Lock()
	defer w.snapshotMu.Unlock()

	w.snapshotBlock = types.NewBlock(
		env.header,
		env.txs,
		nil,
		env.receipts,
		trie.NewStackTrie(nil),
	)
	w.snapshotReceipts = copyReceipts(env.receipts)
	w.snapshotState = env.state.Copy()
}

func (w *worker) commitTransaction(env *environment, tx *types.Transaction) ([]*types.Log, error) {
	var (
		snap = env.state.Snapshot()
		gp   = env.gasPool.Gas()
	)
	receipt, err := core.ApplyTransaction(w.chainConfig, w.chain, &env.coinbase, env.gasPool, env.state, env.header, tx, &env.header.GasUsed, *w.chain.GetVMConfig())
	if err != nil {
		env.state.RevertToSnapshot(snap)
		env.gasPool.SetGas(gp)
		return nil, err
	}
	env.txs = append(env.txs, tx)
	env.receipts = append(env.receipts, receipt)

	return receipt.Logs, nil
}

<<<<<<< HEAD
// This is a copy of commitTransactions, but updated to take a list of txs instead of using heap
func (w *worker) commitNodeKitTransactions(env *environment, txs *types.Transactions, interrupt *int32) error {
	gasLimit := env.header.GasLimit
	if env.gasPool == nil {
		env.gasPool = new(core.GasPool).AddGas(gasLimit)
	}
	var coalescedLogs []*types.Log

	for _, tx := range *txs {
		// Check interruption signal and abort building if it's fired.
		if interrupt != nil {
			if signal := atomic.LoadInt32(interrupt); signal != commitInterruptNone {
				return signalToErr(signal)
			}
		}
		// If we don't have enough gas for any further transactions then we're done.
		if env.gasPool.Gas() < params.TxGas {
			log.Trace("Not enough gas for further transactions", "have", env.gasPool, "want", params.TxGas)
			break
		}

		// Error may be ignored here. The error has already been checked
		// during transaction acceptance is the transaction pool.
		from, _ := types.Sender(env.signer, tx)

		// Check whether the tx is replay protected. If we're not in the EIP155 hf
		// phase, start ignoring the sender until we do.
		if tx.Protected() && !w.chainConfig.IsEIP155(env.header.Number) {
			log.Trace("Ignoring reply protected transaction", "hash", tx.Hash(), "eip155", w.chainConfig.EIP155Block)

			continue
		}
		// Start executing the transaction
		env.state.SetTxContext(tx.Hash(), env.tcount)

		logs, err := w.commitTransaction(env, tx)
		switch {
		case errors.Is(err, core.ErrGasLimitReached):
			// Pop the current out-of-gas transaction without shifting in the next from the account
			log.Trace("Gas limit exceeded for current block", "sender", from)

		case errors.Is(err, core.ErrNonceTooLow):
			// New head notification data race between the transaction pool and miner, shift
			log.Trace("Skipping transaction with low nonce", "sender", from, "nonce", tx.Nonce())

		case errors.Is(err, core.ErrNonceTooHigh):
			// Reorg notification data race between the transaction pool and miner, skip account =
			log.Trace("Skipping account with hight nonce", "sender", from, "nonce", tx.Nonce())

		case errors.Is(err, nil):
			// Everything ok, collect the logs and shift in the next transaction from the same account
			coalescedLogs = append(coalescedLogs, logs...)
			env.tcount++

		case errors.Is(err, types.ErrTxTypeNotSupported):
			// Pop the unsupported transaction without shifting in the next from the account
			log.Trace("Skipping unsupported transaction type", "sender", from, "type", tx.Type())

		default:
			// Strange error, discard the transaction and get the next in line (note, the
			// nonce-too-high clause will prevent us from executing in vain).
			log.Debug("Transaction failed, account skipped", "hash", tx.Hash(), "err", err)
		}
	}
	if !w.isRunning() && len(coalescedLogs) > 0 {
		// We don't push the pendingLogsEvent while we are sealing. The reason is that
		// when we are sealing, the worker will regenerate a sealing block every 3 seconds.
		// In order to avoid pushing the repeated pendingLog, we disable the pending log pushing.

		// make a copy, the state caches the logs and these logs get "upgraded" from pending to mined
		// logs by filling in the block hash when the block was mined by the local miner. This can
		// cause a race condition if a log was "upgraded" before the PendingLogsEvent is processed.
		cpy := make([]*types.Log, len(coalescedLogs))
		for i, l := range coalescedLogs {
			cpy[i] = new(types.Log)
			*cpy[i] = *l
		}
		w.pendingLogsFeed.Send(cpy)
	}
	return nil
}

func (w *worker) commitTransactions(env *environment, txs *types.TransactionsByPriceAndNonce, interrupt *int32) error {
=======
func (w *worker) commitTransactions(env *environment, txs *types.TransactionsByPriceAndNonce, interrupt *atomic.Int32) error {
>>>>>>> d40a255e
	gasLimit := env.header.GasLimit
	if env.gasPool == nil {
		env.gasPool = new(core.GasPool).AddGas(gasLimit)
	}
	var coalescedLogs []*types.Log

	for {
		// Check interruption signal and abort building if it's fired.
		if interrupt != nil {
			if signal := interrupt.Load(); signal != commitInterruptNone {
				return signalToErr(signal)
			}
		}
		// If we don't have enough gas for any further transactions then we're done.
		if env.gasPool.Gas() < params.TxGas {
			log.Trace("Not enough gas for further transactions", "have", env.gasPool, "want", params.TxGas)
			break
		}
		// Retrieve the next transaction and abort if all done.
		tx := txs.Peek()
		if tx == nil {
			break
		}
		// Error may be ignored here. The error has already been checked
		// during transaction acceptance is the transaction pool.
		from, _ := types.Sender(env.signer, tx)

		// Check whether the tx is replay protected. If we're not in the EIP155 hf
		// phase, start ignoring the sender until we do.
		if tx.Protected() && !w.chainConfig.IsEIP155(env.header.Number) {
			log.Trace("Ignoring reply protected transaction", "hash", tx.Hash(), "eip155", w.chainConfig.EIP155Block)

			txs.Pop()
			continue
		}
		// Start executing the transaction
		env.state.SetTxContext(tx.Hash(), env.tcount)

		logs, err := w.commitTransaction(env, tx)
		switch {
		case errors.Is(err, core.ErrNonceTooLow):
			// New head notification data race between the transaction pool and miner, shift
			log.Trace("Skipping transaction with low nonce", "sender", from, "nonce", tx.Nonce())
			txs.Shift()

		case errors.Is(err, nil):
			// Everything ok, collect the logs and shift in the next transaction from the same account
			coalescedLogs = append(coalescedLogs, logs...)
			env.tcount++
			txs.Shift()

		default:
			// Transaction is regarded as invalid, drop all consecutive transactions from
			// the same sender because of `nonce-too-high` clause.
			log.Debug("Transaction failed, account skipped", "hash", tx.Hash(), "err", err)
			txs.Pop()
		}
	}
	if !w.isRunning() && len(coalescedLogs) > 0 {
		// We don't push the pendingLogsEvent while we are sealing. The reason is that
		// when we are sealing, the worker will regenerate a sealing block every 3 seconds.
		// In order to avoid pushing the repeated pendingLog, we disable the pending log pushing.

		// make a copy, the state caches the logs and these logs get "upgraded" from pending to mined
		// logs by filling in the block hash when the block was mined by the local miner. This can
		// cause a race condition if a log was "upgraded" before the PendingLogsEvent is processed.
		cpy := make([]*types.Log, len(coalescedLogs))
		for i, l := range coalescedLogs {
			cpy[i] = new(types.Log)
			*cpy[i] = *l
		}
		w.pendingLogsFeed.Send(cpy)
	}
	return nil
}

// generateParams wraps various of settings for generating sealing task.
type generateParams struct {
	timestamp   uint64            // The timstamp for sealing task
	forceTime   bool              // Flag whether the given timestamp is immutable or not
	parentHash  common.Hash       // Parent block hash, empty means the latest chain head
	coinbase    common.Address    // The fee recipient address for including transaction
	random      common.Hash       // The randomness generated by beacon chain, empty before the merge
	withdrawals types.Withdrawals // List of withdrawals to include in block.
	noTxs       bool              // Flag whether an empty block without any transaction is expected
}

// prepareWork constructs the sealing task according to the given parameters,
// either based on the last chain head or specified parent. In this function
// the pending transactions are not filled yet, only the empty task returned.
func (w *worker) prepareWork(genParams *generateParams) (*environment, error) {
	w.mu.RLock()
	defer w.mu.RUnlock()

	// Find the parent block for sealing task
	parent := w.chain.CurrentBlock()
	if genParams.parentHash != (common.Hash{}) {
		block := w.chain.GetBlockByHash(genParams.parentHash)
		if block == nil {
			return nil, fmt.Errorf("missing parent")
		}
		parent = block.Header()
	}
	// Sanity check the timestamp correctness, recap the timestamp
	// to parent+1 if the mutation is allowed.
	timestamp := genParams.timestamp
	if parent.Time >= timestamp {
		if genParams.forceTime {
			return nil, fmt.Errorf("invalid timestamp, parent %d given %d", parent.Time, timestamp)
		}
		timestamp = parent.Time + 1
	}
	// Construct the sealing block header.
	header := &types.Header{
		ParentHash: parent.Hash(),
		Number:     new(big.Int).Add(parent.Number, common.Big1),
		GasLimit:   core.CalcGasLimit(parent.GasLimit, w.config.GasCeil),
		Time:       timestamp,
		Coinbase:   genParams.coinbase,
	}
	// Set the extra field.
	if len(w.extra) != 0 {
		header.Extra = w.extra
	}
	// Set the randomness field from the beacon chain if it's available.
	if genParams.random != (common.Hash{}) {
		header.MixDigest = genParams.random
	}
	// Set baseFee and GasLimit if we are on an EIP-1559 chain
	if w.chainConfig.IsLondon(header.Number) {
		header.BaseFee = misc.CalcBaseFee(w.chainConfig, parent)
		if !w.chainConfig.IsLondon(parent.Number) {
			parentGasLimit := parent.GasLimit * w.chainConfig.ElasticityMultiplier()
			header.GasLimit = core.CalcGasLimit(parentGasLimit, w.config.GasCeil)
		}
	}
	// Run the consensus preparation with the default or customized consensus engine.
	if err := w.engine.Prepare(w.chain, header); err != nil {
		log.Error("Failed to prepare header for sealing", "err", err)
		return nil, err
	}
	// Could potentially happen if starting to mine in an odd state.
	// Note genParams.coinbase can be different with header.Coinbase
	// since clique algorithm can modify the coinbase field in header.
	env, err := w.makeEnv(parent, header, genParams.coinbase)
	if err != nil {
		log.Error("Failed to create sealing context", "err", err)
		return nil, err
	}
	return env, nil
}

// fillTransactions retrieves the pending transactions from the txpool and fills them
// into the given sealing block. The transaction selection and ordering strategy can
// be customized with the plugin in the future.
<<<<<<< HEAD
func (w *worker) fillTransactions(interrupt *int32, env *environment) error {
	// Use pre ordered array of txs
	nodekitTxs := w.eth.TxPool().NodeKitOrdered()
	if len(*nodekitTxs) > 0 {
		if err := w.commitNodeKitTransactions(env, nodekitTxs, interrupt); err != nil {
=======
func (w *worker) fillTransactions(interrupt *atomic.Int32, env *environment) error {
	// Split the pending transactions into locals and remotes
	// Fill the block with all available pending transactions.
	pending := w.eth.TxPool().Pending(true)
	/*blobtxs := w.eth.BlobPool().Pending(
		uint256.MustFromBig(env.header.BaseFee),
		uint256.MustFromBig(misc.CalcBlobFee(*env.header.ExcessDataGas)),
	)
	log.Trace("Side-effect log, much wow", "blobs", len(blobtxs))*/

	localTxs, remoteTxs := make(map[common.Address][]*types.Transaction), pending
	for _, account := range w.eth.TxPool().Locals() {
		if txs := remoteTxs[account]; len(txs) > 0 {
			delete(remoteTxs, account)
			localTxs[account] = txs
		}
	}
	if len(localTxs) > 0 {
		txs := types.NewTransactionsByPriceAndNonce(env.signer, localTxs, env.header.BaseFee)
		if err := w.commitTransactions(env, txs, interrupt); err != nil {
			return err
		}
	}
	if len(remoteTxs) > 0 {
		txs := types.NewTransactionsByPriceAndNonce(env.signer, remoteTxs, env.header.BaseFee)
		if err := w.commitTransactions(env, txs, interrupt); err != nil {
>>>>>>> d40a255e
			return err
		}
	}
	w.eth.TxPool().ClearNodeKitOrdered()
	return nil
}

// generateWork generates a sealing block based on the given parameters.
func (w *worker) generateWork(params *generateParams) (*types.Block, *big.Int, error) {
	work, err := w.prepareWork(params)
	if err != nil {
		return nil, nil, err
	}
	defer work.discard()

	if !params.noTxs {
		interrupt := new(atomic.Int32)
		timer := time.AfterFunc(w.newpayloadTimeout, func() {
			interrupt.Store(commitInterruptTimeout)
		})
		defer timer.Stop()

		err := w.fillTransactions(interrupt, work)
		if errors.Is(err, errBlockInterruptedByTimeout) {
			log.Warn("Block building is interrupted", "allowance", common.PrettyDuration(w.newpayloadTimeout))
		}
	}
	block, err := w.engine.FinalizeAndAssemble(w.chain, work.header, work.state, work.txs, nil, work.receipts, params.withdrawals)
	if err != nil {
		return nil, nil, err
	}
	return block, totalFees(block, work.receipts), nil
}

// commitWork generates several new sealing tasks based on the parent block
// and submit them to the sealer.
func (w *worker) commitWork(interrupt *atomic.Int32, timestamp int64) {
	// Abort committing if node is still syncing
	if w.syncing.Load() {
		return
	}
	start := time.Now()

	// Set the coinbase if the worker is running or it's required
	var coinbase common.Address
	if w.isRunning() {
		coinbase = w.etherbase()
		if coinbase == (common.Address{}) {
			log.Error("Refusing to mine without etherbase")
			return
		}
	}
	work, err := w.prepareWork(&generateParams{
		timestamp: uint64(timestamp),
		coinbase:  coinbase,
	})
	if err != nil {
		return
	}
	// Fill pending transactions from the txpool into the block.
	err = w.fillTransactions(interrupt, work)
	switch {
	case err == nil:
		// The entire block is filled, decrease resubmit interval in case
		// of current interval is larger than the user-specified one.
		w.resubmitAdjustCh <- &intervalAdjust{inc: false}

	case errors.Is(err, errBlockInterruptedByRecommit):
		// Notify resubmit loop to increase resubmitting interval if the
		// interruption is due to frequent commits.
		gaslimit := work.header.GasLimit
		ratio := float64(gaslimit-work.gasPool.Gas()) / float64(gaslimit)
		if ratio < 0.1 {
			ratio = 0.1
		}
		w.resubmitAdjustCh <- &intervalAdjust{
			ratio: ratio,
			inc:   true,
		}

	case errors.Is(err, errBlockInterruptedByNewHead):
		// If the block building is interrupted by newhead event, discard it
		// totally. Committing the interrupted block introduces unnecessary
		// delay, and possibly causes miner to mine on the previous head,
		// which could result in higher uncle rate.
		work.discard()
		return
	}
	// Submit the generated block for consensus sealing.
	w.commit(work.copy(), w.fullTaskHook, true, start)

	// Swap out the old work with the new one, terminating any leftover
	// prefetcher processes in the mean time and starting a new one.
	if w.current != nil {
		w.current.discard()
	}
	w.current = work
}

// commit runs any post-transaction state modifications, assembles the final block
// and commits new work if consensus engine is running.
// Note the assumption is held that the mutation is allowed to the passed env, do
// the deep copy first.
func (w *worker) commit(env *environment, interval func(), update bool, start time.Time) error {
	if w.isRunning() {
		if interval != nil {
			interval()
		}
		// Create a local environment copy, avoid the data race with snapshot state.
		// https://github.com/ethereum/go-ethereum/issues/24299
		env := env.copy()
		// Withdrawals are set to nil here, because this is only called in PoW.
		block, err := w.engine.FinalizeAndAssemble(w.chain, env.header, env.state, env.txs, nil, env.receipts, nil)
		if err != nil {
			return err
		}
		// If we're post merge, just ignore
		if !w.isTTDReached(block.Header()) {
			select {
			case w.taskCh <- &task{receipts: env.receipts, state: env.state, block: block, createdAt: time.Now()}:
				fees := totalFees(block, env.receipts)
				feesInEther := new(big.Float).Quo(new(big.Float).SetInt(fees), big.NewFloat(params.Ether))
				log.Info("Commit new sealing work", "number", block.Number(), "sealhash", w.engine.SealHash(block.Header()),
					"txs", env.tcount, "gas", block.GasUsed(), "fees", feesInEther,
					"elapsed", common.PrettyDuration(time.Since(start)))

			case <-w.exitCh:
				log.Info("Worker has exited")
			}
		}
	}
	if update {
		w.updateSnapshot(env)
	}
	return nil
}

// getSealingBlock generates the sealing block based on the given parameters.
// The generation result will be passed back via the given channel no matter
// the generation itself succeeds or not.
func (w *worker) getSealingBlock(parent common.Hash, timestamp uint64, coinbase common.Address, random common.Hash, withdrawals types.Withdrawals, noTxs bool) (*types.Block, *big.Int, error) {
	req := &getWorkReq{
		params: &generateParams{
			timestamp:   timestamp,
			forceTime:   true,
			parentHash:  parent,
			coinbase:    coinbase,
			random:      random,
			withdrawals: withdrawals,
			noTxs:       noTxs,
		},
		result: make(chan *newPayloadResult, 1),
	}
	select {
	case w.getWorkCh <- req:
		result := <-req.result
		if result.err != nil {
			return nil, nil, result.err
		}
		return result.block, result.fees, nil
	case <-w.exitCh:
		return nil, nil, errors.New("miner closed")
	}
}

// isTTDReached returns the indicator if the given block has reached the total
// terminal difficulty for The Merge transition.
func (w *worker) isTTDReached(header *types.Header) bool {
	td, ttd := w.chain.GetTd(header.ParentHash, header.Number.Uint64()-1), w.chain.Config().TerminalTotalDifficulty
	return td != nil && ttd != nil && td.Cmp(ttd) >= 0
}

// copyReceipts makes a deep copy of the given receipts.
func copyReceipts(receipts []*types.Receipt) []*types.Receipt {
	result := make([]*types.Receipt, len(receipts))
	for i, l := range receipts {
		cpy := *l
		result[i] = &cpy
	}
	return result
}

// totalFees computes total consumed miner fees in Wei. Block transactions and receipts have to have the same order.
func totalFees(block *types.Block, receipts []*types.Receipt) *big.Int {
	feesWei := new(big.Int)
	for i, tx := range block.Transactions() {
		minerFee, _ := tx.EffectiveGasTip(block.BaseFee())
		feesWei.Add(feesWei, new(big.Int).Mul(new(big.Int).SetUint64(receipts[i].GasUsed), minerFee))
	}
	return feesWei
}

// signalToErr converts the interruption signal to a concrete error type for return.
// The given signal must be a valid interruption signal.
func signalToErr(signal int32) error {
	switch signal {
	case commitInterruptNewHead:
		return errBlockInterruptedByNewHead
	case commitInterruptResubmit:
		return errBlockInterruptedByRecommit
	case commitInterruptTimeout:
		return errBlockInterruptedByTimeout
	default:
		panic(fmt.Errorf("undefined signal %d", signal))
	}
}<|MERGE_RESOLUTION|>--- conflicted
+++ resolved
@@ -744,7 +744,6 @@
 	return receipt.Logs, nil
 }
 
-<<<<<<< HEAD
 // This is a copy of commitTransactions, but updated to take a list of txs instead of using heap
 func (w *worker) commitNodeKitTransactions(env *environment, txs *types.Transactions, interrupt *int32) error {
 	gasLimit := env.header.GasLimit
@@ -828,9 +827,6 @@
 }
 
 func (w *worker) commitTransactions(env *environment, txs *types.TransactionsByPriceAndNonce, interrupt *int32) error {
-=======
-func (w *worker) commitTransactions(env *environment, txs *types.TransactionsByPriceAndNonce, interrupt *atomic.Int32) error {
->>>>>>> d40a255e
 	gasLimit := env.header.GasLimit
 	if env.gasPool == nil {
 		env.gasPool = new(core.GasPool).AddGas(gasLimit)
@@ -986,40 +982,11 @@
 // fillTransactions retrieves the pending transactions from the txpool and fills them
 // into the given sealing block. The transaction selection and ordering strategy can
 // be customized with the plugin in the future.
-<<<<<<< HEAD
 func (w *worker) fillTransactions(interrupt *int32, env *environment) error {
 	// Use pre ordered array of txs
 	nodekitTxs := w.eth.TxPool().NodeKitOrdered()
 	if len(*nodekitTxs) > 0 {
 		if err := w.commitNodeKitTransactions(env, nodekitTxs, interrupt); err != nil {
-=======
-func (w *worker) fillTransactions(interrupt *atomic.Int32, env *environment) error {
-	// Split the pending transactions into locals and remotes
-	// Fill the block with all available pending transactions.
-	pending := w.eth.TxPool().Pending(true)
-	/*blobtxs := w.eth.BlobPool().Pending(
-		uint256.MustFromBig(env.header.BaseFee),
-		uint256.MustFromBig(misc.CalcBlobFee(*env.header.ExcessDataGas)),
-	)
-	log.Trace("Side-effect log, much wow", "blobs", len(blobtxs))*/
-
-	localTxs, remoteTxs := make(map[common.Address][]*types.Transaction), pending
-	for _, account := range w.eth.TxPool().Locals() {
-		if txs := remoteTxs[account]; len(txs) > 0 {
-			delete(remoteTxs, account)
-			localTxs[account] = txs
-		}
-	}
-	if len(localTxs) > 0 {
-		txs := types.NewTransactionsByPriceAndNonce(env.signer, localTxs, env.header.BaseFee)
-		if err := w.commitTransactions(env, txs, interrupt); err != nil {
-			return err
-		}
-	}
-	if len(remoteTxs) > 0 {
-		txs := types.NewTransactionsByPriceAndNonce(env.signer, remoteTxs, env.header.BaseFee)
-		if err := w.commitTransactions(env, txs, interrupt); err != nil {
->>>>>>> d40a255e
 			return err
 		}
 	}
